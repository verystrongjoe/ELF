--- conflicted
+++ resolved
@@ -95,18 +95,16 @@
 
         return model
 
-<<<<<<< HEAD
-def load_env(envs, num_models=None):
+def load_env(envs, num_models=None, overrides=dict(), defaults=dict(), **kwargs):
     ''' Load envs. envs will be specified as environment variables, more specifically, ``game``, ``model_file`` and ``model`` are required.
 
     Returns:
-        ``game`` : game module
-        `` method``: Learning method used
-        ``model_loaders``: loaders for model
+        env: dict of
+            ``game`` : game module
+            `` method``: Learning method used
+            ``model_loaders``: loaders for model
+        all_args: loaded arguments
     '''
-=======
-def load_env(envs, num_models=None, overrides=dict(), defaults=dict(), **kwargs):
->>>>>>> 9fba4727
     game = load_module(envs["game"]).Loader()
     model_file = load_module(envs["model_file"])
     # TODO This is not good, need to fix.
@@ -128,13 +126,9 @@
     else:
         model_loaders = [ ModelLoader(model_class, model_idx=i) for i in range(num_models) ]
 
-<<<<<<< HEAD
-    return game, method, model_loaders
-=======
     env = dict(game=game, method=method, sampler=sampler, model_loaders=model_loaders)
     env.update(kwargs)
 
     parser = argparse.ArgumentParser()
     all_args = ArgsProvider.Load(parser, env, global_defaults=defaults, global_overrides=overrides)
-    return  env, all_args
->>>>>>> 9fba4727
+    return  env, all_args