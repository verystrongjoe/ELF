/**
* Copyright (c) 2017-present, Facebook, Inc.
* All rights reserved.
*
* This source code is licensed under the BSD-style license found in the
* LICENSE file in the root directory of this source tree. An additional grant
* of patent rights can be found in the PATENTS file in the same directory.
*/

//File: atari_game.cc


#include "atari_game.h"
#include <mutex>
#include <cmath>
#include <iostream>
#include <chrono>

using namespace std;
using namespace std::chrono;

namespace {
// work around bug in ALE.
// see Arcade-Learning-Environment/issues/86
mutex ALE_GLOBAL_LOCK;
}

static long compute_seed(int v) {
  auto now = system_clock::now();
  auto now_ms = time_point_cast<milliseconds>(now);
  auto value = now_ms.time_since_epoch();
  long duration = value.count();
  long seed = (time(NULL) * 1000 + duration) % 100000000 + v;
  return seed;
}

void AtariGameSummary::Feed(reward_t last_reward) {
  _accu_reward += last_reward;
}

void AtariGameSummary::Feed(const AtariGameSummary &other) {
  _accu_reward_all_game += other._accu_reward_all_game;
  _n_complete_game += other._n_complete_game;
}

void AtariGameSummary::OnEnd() {
  _accu_reward_all_game += _accu_reward;
  _accu_reward = 0;
  _n_complete_game ++;
}

void AtariGameSummary::Print() const {
    if (_n_complete_game > 0) {
       std::cout << (float)_accu_reward_all_game / _n_complete_game << "[" << _n_complete_game << "]";
    } else {
       std::cout << "0[0]";
    }
    std::cout << " current accumulated reward: " << _accu_reward << std::endl;
}

AtariGame::AtariGame(const GameOptions& opt)
  : _h(opt.hist_len), _reward_clip(opt.reward_clip), _eval_only(opt.eval_only) {
  lock_guard<mutex> lg(ALE_GLOBAL_LOCK);
  _ale.reset(new ALEInterface);
  long seed = compute_seed(opt.seed);
  // std::cout << "Seed: " << seed << std::endl;
  _ale->setInt("random_seed", seed);
  _ale->setBool("showinfo", false);
  // _ale->setInt("frame_skip", opt.frame_skip);
  _ale->setBool("color_averaging", false);
  _ale->setFloat("repeat_action_probability", opt.repeat_action_probability);
  _ale->loadROM(opt.rom_file);

  auto& s = _ale->getScreen();
  _width = s.width(), _height = s.height();
  _action_set = _ale->getMinimalActionSet();
  _distr_action.reset(new std::uniform_int_distribution<>(0, _action_set.size() - 1));
<<<<<<< HEAD
  _reward_clip = opt.reward_clip;
  _buf.resize(kBufSize, 0);
=======
>>>>>>> 58befcca
}

void AtariGame::MainLoop(const std::atomic_bool& done) {
  assert(_game_idx >= 0);  // init_comm has been called

  // Add some random actions.
  long seed = compute_seed(_game_idx);
  std::default_random_engine g;
  g.seed(seed);
  std::uniform_int_distribution<int> distr_start_loc(0, 0);
  std::uniform_int_distribution<int> distr_frame_skip(2, 4);

  while (true) {
    _ale->reset_game();
    _last_reward = 0;
    int start_loc = distr_start_loc(g);

    for (int i = 0;;i ++) {
      if (done.load()) {
        return;
      }
      auto& gs = _ai_comm->Prepare();
      _fill_state(gs);

      int act;
      if (i < start_loc) {
          act = (*_distr_action)(g);
          gs.a = act;
          gs.V = 0;
      } else {
          _ai_comm->SendDataWaitReply();
          act = gs.a;
          // act = (*_distr_action)(g);
          // std::cout << "[" << _game_idx << "]: " << act << std::endl;
      }

      // Illegal action.
      // std::cout << "[" << _game_idx << "][" << gs.seq.game_counter << "][" << gs.seq.seq << "] act: "
      //          << act << "[a=" << gs.reply.action << "][V=" << gs.reply.value << "]" << std::endl;
      if (act < 0 || act >= _action_set.size() || _ale->game_over()) break;
<<<<<<< HEAD
      // act = _prevent_stuck(g, act);
      // gs.a = act;
=======
      if (_eval_only) act = _prevent_stuck(g, act);
>>>>>>> 58befcca
      int frame_skip = distr_frame_skip(g);
      _last_reward = 0;
      for (int j = 0; j < frame_skip; ++j) {
          _last_reward += _ale->act(_action_set.at(act));
      }
      _summary.Feed(_last_reward);
    }
    _ai_comm->Restart();
    _reset_stuck_state();
    _summary.OnEnd();
  }
}

static void _downsample(const std::vector<unsigned char> &buf, float *output) {
    for (int k = 0; k < 3; ++k) {
        const unsigned char *raw_img = &buf[k];
        for (int j = 0; j < kHeight / kRatio; ++j) {
            for (int i = 0; i < kWidth / kRatio; ++i) {
                float v = 0.0;
                int ii = kRatio * i;
                int jj = kRatio * j;
                /*
                for (int lx = 0; lx < ratio; ++lx) {
                    for (int ly = 0; ly < ratio; ++ly) {
                        v += *(raw_img + ((jj + ly) * width + (ii + lx)) * 3);
                    }
                }
                v /= (ratio * ratio);
                */
                v = *(raw_img + (jj * kWidth + ii) * 3);
                *output ++ = v / 255.0;
            }
        }
    }
}

int AtariGame::_prevent_stuck(std::default_random_engine &g, int act) {
  if (act == _last_act) {
    _last_act_count ++;
    if (_last_act_count >= kMaxRep) {
      // The player might get stuck. Save it.
      act = (*_distr_action)(g);
    }
  } else {
    // Reset counter.
    _last_act = act;
    _last_act_count = 0;
  }
  return act;
}

void AtariGame::_reset_stuck_state() {
  _last_act_count = 0;
  _last_act = -1;
}

void AtariGame::_copy_screen(GameState &state) {
    _ale->getScreenRGB(_buf);
    if (_h.full()) _h.Pop();

    const int stride = kInputStride;
    // Then copy it to the current state.
    // Stride hard coded.
    auto &item = _h.ItemPush();
    item.resize(stride);

    // Downsample the image.
    _downsample(_buf, &item[0]);
    _h.Push();

    // Then you put all the history state to game state.
    state.s.resize(_h.maxlen() * stride);
    for (int i = 0; i < _h.size(); ++i) {
        const auto &v = _h.get_from_push(i);
        std::copy(v.begin(), v.end(), &state.s[i * stride]);
    }
    if (_h.size() < _h.maxlen()) {
        const int n_missing = _h.maxlen() - _h.size();
        ::memset(&state.s[_h.size() * stride], 0, sizeof(float) * sizeof(n_missing * stride));
    }
}

void AtariGame::_fill_state(GameState& state) {
    state.tick = _ale->getEpisodeFrameNumber();
    state.last_r = _last_reward;
    if (_reward_clip > 0.0) {
        state.last_r = std::max(std::min(state.last_r, _reward_clip), -_reward_clip);
    }
    state.lives = _ale->lives();
    _copy_screen(state);
}

<|MERGE_RESOLUTION|>--- conflicted
+++ resolved
@@ -75,11 +75,7 @@
   _width = s.width(), _height = s.height();
   _action_set = _ale->getMinimalActionSet();
   _distr_action.reset(new std::uniform_int_distribution<>(0, _action_set.size() - 1));
-<<<<<<< HEAD
-  _reward_clip = opt.reward_clip;
   _buf.resize(kBufSize, 0);
-=======
->>>>>>> 58befcca
 }
 
 void AtariGame::MainLoop(const std::atomic_bool& done) {
@@ -120,12 +116,10 @@
       // std::cout << "[" << _game_idx << "][" << gs.seq.game_counter << "][" << gs.seq.seq << "] act: "
       //          << act << "[a=" << gs.reply.action << "][V=" << gs.reply.value << "]" << std::endl;
       if (act < 0 || act >= _action_set.size() || _ale->game_over()) break;
-<<<<<<< HEAD
-      // act = _prevent_stuck(g, act);
-      // gs.a = act;
-=======
-      if (_eval_only) act = _prevent_stuck(g, act);
->>>>>>> 58befcca
+      if (_eval_only) {
+          act = _prevent_stuck(g, act);
+          gs.a = act;
+      }
       int frame_skip = distr_frame_skip(g);
       _last_reward = 0;
       for (int j = 0; j < frame_skip; ++j) {
