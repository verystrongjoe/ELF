/**
* Copyright (c) 2017-present, Facebook, Inc.
* All rights reserved.
*
* This source code is licensed under the BSD-style license found in the
* LICENSE file in the root directory of this source tree. An additional grant
* of patent rights can be found in the PATENTS file in the same directory.
*/

#pragma once

#include <ale/ale_interface.hpp>

#include "../elf/pybind_helper.h"
#include "../elf/comm_template.h"
#include "../elf/fields_common.h"
#include "../elf/copier.h"

// use int rather than Action enum as reply
struct Reply {
<<<<<<< HEAD
  int a;
  float V;
  std::vector<float> pi;
  Reply(int action = 0, float value = 0.0) : a(action), V(value) { }
  void Clear() { a = 0; V = 0.0; fill(pi.begin(), pi.end(), 0.0); }

  DECLARE_FIELD(Reply, a, V, pi);
};

struct GameState {
  // This is 2x smaller images.
  std::vector<float> s;
  int tick = 0;
  int lives = 0;
  reward_t last_r = 0; // reward of last action

  DECLARE_FIELD(GameState, s, tick, lives, last_r);
=======
  int action;
  float value;
  std::vector<float> prob;
  int reply_version;

  Reply(int action = 0, float value = 0.0) : action(action), value(value), reply_version(0) { }
  void Clear() { action = 0; value = 0.0; fill(prob.begin(), prob.end(), 0.0); reply_version = 0; }
};

struct State {
    // This is 2x smaller images.
    std::vector<float> buf;
    int tick = 0;
    int lives = 0;
    reward_t last_reward = 0; // reward of last action
>>>>>>> cb626264
};

struct GameState {
    SeqInfo seq;
    State state;
    Reply reply;
    void Prepare(const SeqInfo &seq_info) {
        seq = seq_info;
        reply.Clear();
    }
};

struct GameOptions {
  std::string rom_file;
  int frame_skip = 1;
  float repeat_action_probability = 0.;
  int seed = 0;
  int hist_len = 4;
  reward_t reward_clip = 1.0;
  REGISTER_PYBIND_FIELDS(rom_file, frame_skip, repeat_action_probability, seed, hist_len, reward_clip);
};

<<<<<<< HEAD
=======
using Context = ContextT<GameOptions, HistT<GameState>>;
using GameInfo = typename Context::Info;
using DataAddr = typename Context::DataAddr;
using AIComm = typename Context::AIComm;
using Comm = typename Context::Comm;

class FieldState : public FieldT<GameInfo, float> {
public:
    void ToPtr(int batch_idx, const GameInfo& in) override {
        const auto &info = in.data.newest(this->_hist_loc);
        std::copy(info.state.buf.begin(), info.state.buf.end(), this->addr(batch_idx));
    }
};

DEFINE_LAST_REWARD(GameInfo, float, state.last_reward);
DEFINE_REWARD(GameInfo, float, state.last_reward);
DEFINE_POLICY_DISTR(GameInfo, float, reply.prob);

DEFINE_TERMINAL(GameInfo, unsigned char);
DEFINE_LAST_TERMINAL(GameInfo, unsigned char);

FIELD_SIMPLE(GameInfo, Value, float, reply.value);
FIELD_SIMPLE(GameInfo, Action, int64_t, reply.action);

using DataAddr = DataAddrT<GameInfo>;
using DataAddrService = DataAddrServiceT<GameInfo>;

>>>>>>> cb626264
static constexpr int kWidth = 160;
static constexpr int kHeight = 210;
static constexpr int kRatio = 2;
static constexpr int kInputStride = kWidth*kHeight*3/kRatio/kRatio;
static constexpr int kWidthRatio = kWidth / kRatio;
static constexpr int kHeightRatio = kHeight / kRatio;

inline elf::SharedBufferSize GetInputEntry(const std::string &key, const std::string &v) {
  if (key == "s") return elf::SharedBufferSize{3 * stoi(v), kHeightRatio, kWidthRatio};
  else if (key == "r" || key == "last_r" || key == "terminal" || key == "last_terminal") return elf::SharedBufferSize{1};
  else return elf::SharedBufferSize{0};
}

inline elf::SharedBufferSize GetReplyEntry(const std::string &key, const std::string &v) {
  if (key == "pi" || key == "V") return elf::SharedBufferSize{stoi(v)};
  else if (key == "a") elf::SharedBufferSize{1};
  else return elf::SharedBufferSize{0};
}<|MERGE_RESOLUTION|>--- conflicted
+++ resolved
@@ -18,17 +18,18 @@
 
 // use int rather than Action enum as reply
 struct Reply {
-<<<<<<< HEAD
   int a;
   float V;
   std::vector<float> pi;
-  Reply(int action = 0, float value = 0.0) : a(action), V(value) { }
-  void Clear() { a = 0; V = 0.0; fill(pi.begin(), pi.end(), 0.0); }
+  int reply_version;
+
+  Reply(int action = 0, float value = 0.0) : action(action), value(value), reply_version(0) { }
+  void Clear() { action = 0; value = 0.0; fill(prob.begin(), prob.end(), 0.0); reply_version = 0; }
 
   DECLARE_FIELD(Reply, a, V, pi);
 };
 
-struct GameState {
+struct State {
   // This is 2x smaller images.
   std::vector<float> s;
   int tick = 0;
@@ -36,23 +37,6 @@
   reward_t last_r = 0; // reward of last action
 
   DECLARE_FIELD(GameState, s, tick, lives, last_r);
-=======
-  int action;
-  float value;
-  std::vector<float> prob;
-  int reply_version;
-
-  Reply(int action = 0, float value = 0.0) : action(action), value(value), reply_version(0) { }
-  void Clear() { action = 0; value = 0.0; fill(prob.begin(), prob.end(), 0.0); reply_version = 0; }
-};
-
-struct State {
-    // This is 2x smaller images.
-    std::vector<float> buf;
-    int tick = 0;
-    int lives = 0;
-    reward_t last_reward = 0; // reward of last action
->>>>>>> cb626264
 };
 
 struct GameState {
@@ -75,36 +59,6 @@
   REGISTER_PYBIND_FIELDS(rom_file, frame_skip, repeat_action_probability, seed, hist_len, reward_clip);
 };
 
-<<<<<<< HEAD
-=======
-using Context = ContextT<GameOptions, HistT<GameState>>;
-using GameInfo = typename Context::Info;
-using DataAddr = typename Context::DataAddr;
-using AIComm = typename Context::AIComm;
-using Comm = typename Context::Comm;
-
-class FieldState : public FieldT<GameInfo, float> {
-public:
-    void ToPtr(int batch_idx, const GameInfo& in) override {
-        const auto &info = in.data.newest(this->_hist_loc);
-        std::copy(info.state.buf.begin(), info.state.buf.end(), this->addr(batch_idx));
-    }
-};
-
-DEFINE_LAST_REWARD(GameInfo, float, state.last_reward);
-DEFINE_REWARD(GameInfo, float, state.last_reward);
-DEFINE_POLICY_DISTR(GameInfo, float, reply.prob);
-
-DEFINE_TERMINAL(GameInfo, unsigned char);
-DEFINE_LAST_TERMINAL(GameInfo, unsigned char);
-
-FIELD_SIMPLE(GameInfo, Value, float, reply.value);
-FIELD_SIMPLE(GameInfo, Action, int64_t, reply.action);
-
-using DataAddr = DataAddrT<GameInfo>;
-using DataAddrService = DataAddrServiceT<GameInfo>;
-
->>>>>>> cb626264
 static constexpr int kWidth = 160;
 static constexpr int kHeight = 210;
 static constexpr int kRatio = 2;
