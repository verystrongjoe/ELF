--- conflicted
+++ resolved
@@ -15,182 +15,7 @@
 
 class Loader(CommonLoader):
     def __init__(self):
-<<<<<<< HEAD
-        self.context_args = ContextArgs()
-
-        self.args = ArgsProvider(
-            call_from = self,
-            define_args = [
-                ("handicap_level", 0),
-                ("latest_start", 1000),
-                ("latest_start_decay", 0.7),
-                ("players", dict(type=str, help=";-separated player infos. For example: type=AI_NN,fs=50,backup=AI_SIMPLE,fow=True;type=AI_SIMPLE,fs=50")),
-                ("max_tick", dict(type=int, default=30000, help="Maximal tick")),
-                ("shuffle_player", dict(action="store_true")),
-                ("mcts_threads", 64),
-                ("seed", 0),
-                ("actor_only", dict(action="store_true")),
-                ("additional_labels", dict(type=str, default=None, help="Add additional labels in the batch. E.g., id,seq,last_terminal")),
-                ("model_no_spatial", dict(action="store_true")), # TODO, put it to model
-                ("save_replay_prefix", dict(type=str, default=None)),
-                ("output_file", dict(type=str, default=None)),
-                ("cmd_dumper_prefix", dict(type=str, default=None))
-            ],
-            more_args = ["batchsize", "T", "gpu"],
-            child_providers = [ self.context_args.args ]
-        )
-
-    def _set_key(self, ai_options, key, value):
-        if not hasattr(ai_options, key):
-            print("AIOptions does not have key = " + key)
-            return
-
-        # Can we automate this?
-        type_convert = dict(ai_flag_nn=minirts.AI_FLAG_NN, ai_flag_simple=minirts.AI_FLAG_SIMPLE)
-        bool_convert = dict(t=True, true=True, f=False, false=False)
-
-        if key == "type" or key == "backup":
-            setattr(ai_options, key, type_convert[value.lower()])
-        elif key == "fow":
-            setattr(ai_options, key, bool_convert[value.lower()])
-        elif key == "name":
-            setattr(ai_options, key, value)
-        else:
-            setattr(ai_options, key, int(value))
-
-    def _parse_players(self, opt, player_names):
-        for i, player in enumerate(self.args.players.split(";")):
-            ai_options = minirts.AIOptions()
-            for item in player.split(","):
-                key, value = item.split("=")
-                self._set_key(ai_options, key, value)
-            if player_names is not None:
-                self._set_key(ai_options, "name", player_names[i])
-            opt.AddAIOptions(ai_options)
-
-    def _init_gc(self, player_names=None):
-        args = self.args
-
-        co = minirts.ContextOptions()
-        self.context_args.initialize(co)
-
-        opt = minirts.PythonOptions()
-        opt.seed = args.seed
-        opt.simulation_type = minirts.ST_NORMAL
-        opt.latest_start = args.latest_start
-        opt.latest_start_decay = args.latest_start_decay
-        opt.shuffle_player = args.shuffle_player
-        opt.mcts_threads = args.mcts_threads
-        opt.mcts_rollout_per_thread = 50
-        opt.max_tick = args.max_tick
-        opt.handicap_level = args.handicap_level
-
-        self._parse_players(opt, player_names)
-
-        # opt.output_filename = b"simulators.txt"
-        # opt.output_filename = b"cout"
-        if args.save_replay_prefix is not None:
-            opt.save_replay_prefix = args.save_replay_prefix.encode('ascii')
-        if args.output_file is not None:
-            opt.output_filename = args.output_file.encode("ascii")
-        if args.cmd_dumper_prefix is not None:
-            opt.cmd_dumper_prefix = args.cmd_dumper_prefix.encode("ascii")
-        opt.Print()
-
-        GC = minirts.GameContext(co, opt)
-        params = GC.GetParams()
-        print("Version: ", GC.Version())
-
-        print("Num Actions: ", params["num_action"])
-        print("Num unittype: ", params["num_unit_type"])
-
-        return co, GC, params
-
-    def _add_more_labels(self, desc):
-        args = self.args
-        if args.additional_labels is None: return
-
-        extra = args.additional_labels.split(",")
-        for _, v in desc.items():
-            v["input"]["keys"].update(extra)
-
-    def _add_player_name(self, desc, player_name):
-        desc["filters"] = dict(player_name=player_name)
-
-    def _get_actor_spec(self):
-        return dict(
-            batchsize=self.args.batchsize,
-            input=dict(T=1, keys=set(["s", "res", "last_r", "r0", "r1", "terminal"])),
-            reply=dict(T=1, keys=set(["rv", "pi", "V", "a"]))
-        )
-
-    def _get_train_spec(self):
-        return dict(
-            batchsize=self.args.batchsize,
-            input=dict(T=self.args.T, keys=set(["rv", "pi", "s", "res", "a", "last_r", "r0", "r1", "V", "terminal"])),
-            reply=None
-        )
-
-    def initialize(self):
-        co, GC, params = self._init_gc()
-        args = self.args
-
-        desc = {}
-        # For actor model, no reward needed, we only want to get input and return distribution of actions.
-        # sampled action and and value will be filled from the reply.
-        desc["actor"] = self._get_actor_spec()
-
-        if not args.actor_only:
-            # For training, we want input, action (filled by actor models), value (filled by actor models) and reward.
-            desc["train"] = self._get_train_spec()
-
-        self._add_more_labels(desc)
-
-        params.update(dict(
-            num_group = 1 if args.actor_only else 2,
-            action_batchsize = int(desc["actor"]["batchsize"]),
-            train_batchsize = int(desc["train"]["batchsize"]) if not args.actor_only else None,
-            T = args.T,
-            model_no_spatial = args.model_no_spatial
-        ))
-
-        return GCWrapper(GC, co, desc, use_numpy=False, gpu=args.gpu, params=params)
-
-    def initialize_selfplay(self):
-        args = self.args
-        reference_name = "reference"
-        train_name = "train"
-
-        co, GC, params = self._init_gc(player_names=[train_name, reference_name])
-
-        desc = {}
-        # For actor model, no reward needed, we only want to get input and return distribution of actions.
-        # sampled action and and value will be filled from the reply.
-        desc["actor0"] = self._get_actor_spec()
-        desc["actor1"] = self._get_actor_spec()
-
-        self._add_player_name(desc["actor0"], reference_name)
-        self._add_player_name(desc["actor1"], train_name)
-
-        if not args.actor_only:
-            # For training, we want input, action (filled by actor models), value (filled by actor models) and reward.
-            desc["train1"] = self._get_train_spec()
-            self._add_player_name(desc["train1"], train_name)
-
-        self._add_more_labels(desc)
-
-        params.update(dict(
-            num_group = 1 if args.actor_only else 2,
-            action_batchsize = int(desc["actor0"]["batchsize"]),
-            train_batchsize = int(desc["train1"]["batchsize"]) if not args.actor_only else None,
-            T = args.T,
-            model_no_spatial = args.model_no_spatial
-        ))
-
-        return GCWrapper(GC, co, desc, gpu=args.gpu, use_numpy=False, params=params)
-=======
         super(Loader, self).__init__(minirts)
->>>>>>> c5c24b24
 
 nIter = 5000
 elapsed_wait_only = 0
