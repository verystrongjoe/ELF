--- conflicted
+++ resolved
@@ -30,127 +30,13 @@
     int action;
 };
 
-<<<<<<< HEAD
-// HitAndRun AI, rule-based AI for Mini-RTS
-class HitAndRunAI : public AI {
-public:
-    HitAndRunAI(const AIOptions &opt) : AI(opt.name, opt.fs)  { }
-
-    // SERIALIZER_DERIVED(HitAndRunAI, AIBase, _state);
-
-private:
-    bool on_act(Tick, RTSMCAction *action, const atomic_bool *) override;
-};
-
-// Lua AI, rule-based AI for Mini-RTS
-class LuaAI : public AI {
-public:
-    LuaAI(const AIOptions &opt) : AI(opt.name, opt.fs)  { }
-
-    // SERIALIZER_DERIVED(LuaAI, AIBase, _state);
-
-private:
-    bool on_act(Tick, RTSMCAction *action, const atomic_bool *) override;
-};
-
-class MixedAI : public AI {
-public:
-    MixedAI(const AIOptions &opt) : AI(opt.name, opt.fs) {
-          if (opt.args != "") {
-              // TODO: Get some library to do this.
-              std::string backup_ai_name;
-              for (const auto &kv : _parse(opt.args)) {
-                  if (kv.first == "start") _latest_start = std::stoi(kv.second);
-                  else if (kv.first == "decay") _latest_start_decay = std::stof(kv.second);
-                  else if (kv.first == "backup") {
-                      AIOptions opt2;
-                      opt2.fs = opt.fs;
-                      if (kv.second == "AI_SIMPLE" || kv.second == "ai_simple") {
-                          // std::cout << "Initialize backup as ai_simple" << std::endl;
-                          _backup_ai.reset(new SimpleAI(opt2));
-                      }
-                      else if (kv.second == "AI_HIT_AND_RUN" || kv.second == "ai_hit_and_run") {
-                          // std::cout << "Initialize backup as ai_hit_and_run" << std::endl;
-                          _backup_ai.reset(new HitAndRunAI(opt2));
-                      }
-                  } else {
-                      std::cout << "Unrecognized (key, value) = (" << kv.first << "," << kv.second << ")" << std::endl;
-                  }
-              }
-              // std::cout << "Latest start = " << _latest_start << " decay = " << _latest_start_decay << std::endl;
-              if (_backup_ai.get() != nullptr) {
-                  _backup_ai->SetId(id());
-                  if (s_ptr() != nullptr) _backup_ai->SetState(s());
-              }
-          }
-          _rng.seed(time(NULL));
-    }
-
-    void SetMainAI(AI *main_ai) {
-        _main_ai.reset(main_ai);
-        _main_ai->SetId(id());
-        if (s_ptr() != nullptr) _main_ai->SetState(s());
-    }
-
-    bool GameEnd(Tick t) override {
-        AI::GameEnd(t);
-
-        // Always ended with main_ai.
-        bool res = _main_ai->GameEnd(t);
-
-        // Decay latest_start.
-        _latest_start *= _latest_start_decay;
-
-        // Random tick, max 1000
-        // TODO this might not be random enough?
-        _backup_ai_tick_thres = _rng() % (int(_latest_start + 0.5) + 1);
-        return res;
-    }
-
-protected:
-    // Backup AI.
-    // Used when we want the default ai to play for a while and then TrainedAI can take over.
-    std::unique_ptr<AI> _backup_ai;
-    std::unique_ptr<AI> _main_ai;
-
-    Tick _backup_ai_tick_thres = 0;
-    std::mt19937 _rng;
-
-    // Latest start of backup AI. When training, before each game starts,
-    // we will sample a tick ~ Uniform(0, latest_start) and run backup AI
-    // until that tick, then switch to NN-AI.
-    int _latest_start = 0;
-
-    // Decay of latest_start after each game.
-    // After each game, latest_start is decayed by latest_start_decay.
-    float _latest_start_decay = 0;
-
-    static std::map<std::string, std::string> _parse(const std::string& args) {
-        std::map<std::string, std::string> kvmap;
-        for (const auto &item : CmdLineUtils::split(args, '|')) {
-            std::vector<std::string> kv = CmdLineUtils::split(item, '/');
-            if (kv.size() != 2) continue;
-            kvmap.insert(std::make_pair(kv[0], kv[1]));
-=======
 struct ReducedPred : public mcts::NodeResponseT<int> {
     void SetPiAndV(const vector<float>& new_pi, float new_v) {
         this->pi.resize(new_pi.size());
         for (size_t i = 0; i < new_pi.size(); ++i) {
             this->pi[i].first = i;
             this->pi[i].second = new_pi[i];
->>>>>>> e462b55e
         }
         this->value = new_v;
     }
-<<<<<<< HEAD
-
-    bool on_act(Tick t, RTSMCAction *a, const std::atomic_bool *done) override {
-        if (_backup_ai != nullptr && t < _backup_ai_tick_thres) {
-            return _backup_ai->Act(t, a, done);
-        } else {
-            return _main_ai->Act(t, a, done);
-        }
-    }
-=======
->>>>>>> e462b55e
 };