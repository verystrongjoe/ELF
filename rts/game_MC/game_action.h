#pragma once

#include "engine/game_action.h"
#include "mc_rule_actor.h"

class RTSMCAction : public RTSAction {
private:
    enum ActionType { STATE9 = 0, SIMPLE = 1, HIT_AND_RUN = 2, CMD_INPUT = 3, LUA = 4 };

public:
    RTSMCAction() : _type(CMD_INPUT), _action(-1) { }

    void SetState9(int action) {
        _type = STATE9;
        _action = action;
    }

    void SetSimpleAI() { _type = SIMPLE; }
    void SetHitAndRunAI() { _type = HIT_AND_RUN; }
    void SetLuaAI() { _type = LUA; }

    void SetUnitCmds(const std::vector<CmdInput> &unit_cmds) {
        _type = CMD_INPUT;
        _unit_cmds = unit_cmds;
    }

<<<<<<< HEAD
    bool Send(const GameEnv &env, CmdReceiver &receiver) override {
        // Apply command.
        MCRuleActor rule_actor;
        rule_actor.SetPlayerId(_player_id);
        rule_actor.SetReceiver(&receiver);

        vector<int> state(NUM_AISTATE);
        std::fill(state.begin(), state.end(), 0);
        if (_type == LUA) {
            rule_actor.ActByLua(env, &_state_string, &_cmds);
        } else if (_type == CMD_INPUT) {
            rule_actor.ActByCmd(env, _unit_cmds, &_state_string, &_cmds);
        } else {
            bool gather_ok = rule_actor.GatherInfo(env, &_state_string, &_cmds);
            if (! gather_ok) {
                return RTSAction::Send(env, receiver);
            }

            switch(_type) {
                case STATE9:
                    state[_action] = 1;
                    break;
                case SIMPLE:
                    rule_actor.GetActSimpleState(&state);
                    break;
                case HIT_AND_RUN:
                    rule_actor.GetActHitAndRunState(&state);
                    break;
                default:
                    throw std::range_error("Invalid type: " + std::to_string(_type));
            }
            rule_actor.ActByState(env, state, &_state_string, &_cmds);
        }

        return RTSAction::Send(env, receiver);
    }
=======
    bool Send(const GameEnv &env, CmdReceiver &receiver);
>>>>>>> e462b55e

protected:
    ActionType _type;
    int _action;
    std::vector<CmdInput> _unit_cmds;
};<|MERGE_RESOLUTION|>--- conflicted
+++ resolved
@@ -24,46 +24,7 @@
         _unit_cmds = unit_cmds;
     }
 
-<<<<<<< HEAD
-    bool Send(const GameEnv &env, CmdReceiver &receiver) override {
-        // Apply command.
-        MCRuleActor rule_actor;
-        rule_actor.SetPlayerId(_player_id);
-        rule_actor.SetReceiver(&receiver);
-
-        vector<int> state(NUM_AISTATE);
-        std::fill(state.begin(), state.end(), 0);
-        if (_type == LUA) {
-            rule_actor.ActByLua(env, &_state_string, &_cmds);
-        } else if (_type == CMD_INPUT) {
-            rule_actor.ActByCmd(env, _unit_cmds, &_state_string, &_cmds);
-        } else {
-            bool gather_ok = rule_actor.GatherInfo(env, &_state_string, &_cmds);
-            if (! gather_ok) {
-                return RTSAction::Send(env, receiver);
-            }
-
-            switch(_type) {
-                case STATE9:
-                    state[_action] = 1;
-                    break;
-                case SIMPLE:
-                    rule_actor.GetActSimpleState(&state);
-                    break;
-                case HIT_AND_RUN:
-                    rule_actor.GetActHitAndRunState(&state);
-                    break;
-                default:
-                    throw std::range_error("Invalid type: " + std::to_string(_type));
-            }
-            rule_actor.ActByState(env, state, &_state_string, &_cmds);
-        }
-
-        return RTSAction::Send(env, receiver);
-    }
-=======
     bool Send(const GameEnv &env, CmdReceiver &receiver);
->>>>>>> e462b55e
 
 protected:
     ActionType _type;
